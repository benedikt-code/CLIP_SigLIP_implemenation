--- conflicted
+++ resolved
@@ -13,7 +13,6 @@
 def test_function():
     print("Hallo")
 
-<<<<<<< HEAD
 def load_data():
     print("Loading data")
 
@@ -21,8 +20,6 @@
 
 def main():
     print("Hello World")
-=======
 def new_function():
     print("New Function")
-    print("extension")
->>>>>>> 4145c351
+    print("extension")